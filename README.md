# ChukMCPServer

[![PyPI](https://img.shields.io/pypi/v/chuk-mcp-server)](https://pypi.org/project/chuk-mcp-server/)
[![Python](https://img.shields.io/pypi/pyversions/chuk-mcp-server)](https://pypi.org/project/chuk-mcp-server/)
[![License](https://img.shields.io/pypi/l/chuk-mcp-server)](https://github.com/chrishayuk/chuk-mcp-server/blob/main/LICENSE)
[![Tests](https://img.shields.io/badge/tests-859%20passing-success)](https://github.com/chrishayuk/chuk-mcp-server)
[![Coverage](https://img.shields.io/badge/coverage-87%25-brightgreen)](https://github.com/chrishayuk/chuk-mcp-server)

**The fastest, most intelligent MCP (Model Context Protocol) server framework.** Build LLM-integrated tools with zero configuration, blazing performance, and seamless Claude Desktop integration.

## 🎯 Why ChukMCPServer?

- **🚀 Instant Setup**: Works with Claude Desktop in under 30 seconds
- **⚡ Blazing Fast**: 39,000+ requests/second with sub-5ms latency
- **🧠 Zero Config**: Auto-detects everything - just write your tools
- **🔌 Dual Transport**: Native stdio for Claude Desktop + HTTP/SSE for web
- **📦 No Dependencies**: Pure Python with optional performance boosters
- **🎨 Clean API**: Decorator-based like FastAPI, but simpler

## 📸 Quick Demo

```python
# server.py - A complete MCP server in 10 lines!
from chuk_mcp_server import tool, resource, run

@tool
def calculate(expression: str) -> str:
    """Evaluate a mathematical expression."""
    return f"{expression} = {eval(expression)}"

@resource("data://example")
def get_data() -> dict:
    """Get example data."""
    return {"message": "Hello from ChukMCP!", "status": "ready"}

if __name__ == "__main__":
    run()  # That's it! 🎉
```

## 🚀 Quickstart

### 1. Install

```bash
# Using pip
pip install chuk-mcp-server

# Using uv (recommended)
uv add chuk-mcp-server

# Or run without installing (uvx)
uvx chuk-mcp-server --help
```

### 2. Choose Your Transport Mode

ChukMCPServer supports two transport modes:

#### 🖥️ **Stdio Mode** (for Claude Desktop & CLI tools)
- Direct process communication via stdin/stdout
- Required for Claude Desktop integration
- Best for local tools and scripts

#### 🌐 **HTTP Mode** (for web apps & remote access)
- RESTful HTTP with SSE streaming
- WebSocket-like real-time updates
- Perfect for web integrations and APIs

### 3. Configure Claude Desktop (Stdio Mode)

Add to your Claude Desktop config:

**macOS**: `~/Library/Application Support/Claude/claude_desktop_config.json`  
**Windows**: `%APPDATA%\Claude\claude_desktop_config.json`

#### Option A: Run your custom server
```json
{
  "mcpServers": {
    "my-tools": {
      "command": "python",
      "args": ["/path/to/server.py", "--stdio"],
      "env": {}
    }
  }
}
```

#### Option B: Use uvx (no installation needed)
```json
{
  "mcpServers": {
    "chuk-tools": {
      "command": "uvx",
      "args": ["chuk-mcp-server", "stdio"]
    }
  }
}
```

<<<<<<< HEAD
## 🔌 Transport Support

ChukMCPServer supports both standard MCP transports with zero configuration:

### HTTP Transport (Default) - 39,000+ RPS
```python
from chuk_mcp_server import tool, run

@tool
def greet(name: str) -> str:
    return f"Hello, {name}!"

run()  # HTTP transport - perfect for web apps and APIs
```

### STDIO Transport (MCP Standard)
```python
from chuk_mcp_server import tool, run

@tool
def greet(name: str) -> str:
    return f"Hello, {name}!"

run(transport="stdio")  # STDIO transport - perfect for MCP clients
```

**Testing STDIO:**
```bash
# Test manually with JSON-RPC
echo '{"jsonrpc":"2.0","id":1,"method":"initialize","params":{"clientInfo":{"name":"test","version":"1.0"},"protocolVersion":"2025-06-18"}}' | python your_server.py

# Run STDIO example
python examples/stdio_example.py
```

**Use Cases:**
- **HTTP**: Web apps, APIs, development servers, cloud deployment  
- **STDIO**: MCP clients, Claude Desktop, editor plugins, subprocess integration

### Traditional Style (Still Zero Config)

```python
# HTTP Transport (default)
from chuk_mcp_server import ChukMCPServer

mcp = ChukMCPServer()  # HTTP transport by default

@mcp.tool
def hello(name: str) -> str:
    return f"Hello, {name}!"

mcp.run()  # Starts HTTP server
```

```python
# STDIO Transport via constructor
from chuk_mcp_server import ChukMCPServer

mcp = ChukMCPServer(transport="stdio")  # STDIO transport

@mcp.tool
def hello(name: str) -> str:
    return f"Hello, {name}!"

mcp.run()  # Starts STDIO transport automatically
```

### Class-Based API Options

# ✨ Smart server with auto-detected configuration
mcp = ChukMCPServer()  # Uses SmartConfig for all detection!
=======
#### Option C: Use installed package
```json
{
  "mcpServers": {
    "my-server": {
      "command": "chuk-mcp-server",
      "args": ["stdio"]
    }
  }
}
```

### 4. Run HTTP Server (for Web Clients)

```bash
# Using your script
python server.py --http --port 8000

# Using CLI
chuk-mcp-server http --port 8000
>>>>>>> ba915966

# Using uvx
uvx chuk-mcp-server http --host 0.0.0.0 --port 8080
```

#### Connect from a web client:
```javascript
// JavaScript/TypeScript client example
const response = await fetch('http://localhost:8000/mcp', {
  method: 'POST',
  headers: {'Content-Type': 'application/json'},
  body: JSON.stringify({
    jsonrpc: '2.0',
    method: 'tools/list',
    id: 1
  })
});

// Server-Sent Events for streaming
const events = new EventSource('http://localhost:8000/mcp');
events.onmessage = (event) => {
  console.log('Received:', JSON.parse(event.data));
};
```

### 5. Test Your Setup

```bash
# Test stdio mode
echo '{"jsonrpc":"2.0","method":"tools/list","id":1}' | chuk-mcp-server stdio

# Test HTTP mode
curl -X POST http://localhost:8000/mcp \
  -H "Content-Type: application/json" \
  -d '{"jsonrpc":"2.0","method":"tools/list","id":1}'

# Get server info (HTTP mode)
curl http://localhost:8000/health
```

## 🔄 Transport Modes Explained

ChukMCPServer intelligently auto-detects the best transport mode, or you can explicitly choose:

### When to Use Each Mode

| Feature | Stdio Mode | HTTP Mode |
|---------|-----------|-----------|
| **Use Case** | Claude Desktop, CLI tools | Web apps, APIs, remote access |
| **Communication** | Process pipes (stdin/stdout) | Network (HTTP/SSE) |
| **Security** | Most secure (local only) | Network security needed |
| **Performance** | Lowest latency | < 5ms latency |
| **Setup** | No ports needed | Requires port |
| **Debugging** | Logs to stderr | Browser DevTools |
| **Scaling** | Single client | Multiple clients |
| **Claude Desktop** | ✅ Required | ❌ Not supported |
| **Web Integration** | ❌ Not supported | ✅ Full support |

### Stdio Transport (Process Communication)
Perfect for Claude Desktop and command-line tools:
- ✅ Direct integration with Claude Desktop
- ✅ Minimal overhead, maximum security
- ✅ No network ports needed
- ✅ Ideal for local tools and scripts

```python
# Auto-detects stdio when piped or when MCP_STDIO env is set
mcp.run()  

# Or explicitly use stdio
mcp.run(stdio=True)

# In your script, handle stdio mode properly:
import sys
import logging

# IMPORTANT: Logs must go to stderr in stdio mode
logging.basicConfig(stream=sys.stderr, level=logging.INFO)
```

### HTTP Transport (Network Communication)
Perfect for web apps and remote access:
- ✅ RESTful API with SSE streaming
- ✅ Cross-platform web clients
- ✅ Remote access capability
- ✅ Built-in health checks and monitoring

```python
# Auto-detects HTTP when not in stdio mode
mcp.run()  

# Or explicitly configure HTTP
mcp.run(host="0.0.0.0", port=8080, stdio=False)

# Access endpoints:
# POST http://localhost:8080/mcp    - MCP protocol endpoint
# GET  http://localhost:8080/health - Health check
# GET  http://localhost:8080/tools  - List available tools
```

### Smart Auto-Detection
The framework automatically chooses the right mode:
```python
# Just call run() - it figures out the rest!
mcp.run()

# Detection logic:
# 1. If stdin is piped → stdio mode
# 2. If MCP_STDIO env var → stdio mode  
# 3. If MCP_TRANSPORT env var → use that mode
# 4. Otherwise → HTTP mode
```

## 🎨 Real-World Examples

### Complete File System Tools

```python
from chuk_mcp_server import ChukMCPServer
import os
from pathlib import Path

mcp = ChukMCPServer(name="filesystem-tools")

@mcp.tool
def list_files(directory: str = ".", pattern: str = "*") -> list[str]:
    """List files in a directory matching a pattern."""
    path = Path(directory)
    if not path.exists():
        return [f"Error: {directory} does not exist"]
    
    files = []
    for item in path.glob(pattern):
        if item.is_file():
            size = item.stat().st_size
            files.append(f"{item.name} ({size:,} bytes)")
    return files

@mcp.tool
def read_file(filepath: str, lines: int = None) -> str:
    """Read contents of a file."""
    try:
        with open(filepath, 'r') as f:
            if lines:
                return ''.join(f.readlines()[:lines])
            return f.read()
    except Exception as e:
        return f"Error reading file: {e}"

@mcp.tool  
def write_file(filepath: str, content: str, append: bool = False) -> str:
    """Write content to a file."""
    mode = 'a' if append else 'w'
    try:
        with open(filepath, mode) as f:
            f.write(content)
        return f"Successfully wrote to {filepath}"
    except Exception as e:
        return f"Error writing file: {e}"

@mcp.resource("fs://current-dir")
def current_directory() -> dict:
    """Get current directory information."""
    cwd = os.getcwd()
    return {
        "path": cwd,
        "files": len([f for f in os.listdir(cwd) if os.path.isfile(f)]),
        "directories": len([d for d in os.listdir(cwd) if os.path.isdir(d)]),
        "readable": os.access(cwd, os.R_OK),
        "writable": os.access(cwd, os.W_OK)
    }

if __name__ == "__main__":
    # Run with smart auto-detection
    mcp.run()
    
    # Or explicitly choose transport:
    # mcp.run(stdio=True)  # For Claude Desktop
    # mcp.run(port=8080)   # For HTTP clients
```

### API Integration Tools

```python
from chuk_mcp_server import ChukMCPServer
import httpx
import asyncio

mcp = ChukMCPServer(name="api-tools")

@mcp.tool
async def fetch_url(url: str, method: str = "GET", headers: dict = None) -> dict:
    """Fetch data from a URL."""
    async with httpx.AsyncClient() as client:
        try:
            response = await client.request(method, url, headers=headers)
            return {
                "status": response.status_code,
                "headers": dict(response.headers),
                "body": response.text[:1000],  # First 1000 chars
                "size": len(response.content)
            }
        except Exception as e:
            return {"error": str(e)}

@mcp.tool
async def parallel_fetch(urls: list[str]) -> list[dict]:
    """Fetch multiple URLs in parallel."""
    async with httpx.AsyncClient() as client:
        tasks = [client.get(url) for url in urls]
        responses = await asyncio.gather(*tasks, return_exceptions=True)
        
        results = []
        for url, resp in zip(urls, responses):
            if isinstance(resp, Exception):
                results.append({"url": url, "error": str(resp)})
            else:
                results.append({
                    "url": url,
                    "status": resp.status_code,
                    "size": len(resp.content)
                })
        return results

@mcp.resource("api://status")
async def api_status() -> dict:
    """Check status of common APIs."""
    endpoints = [
        "https://api.github.com",
        "https://api.openai.com/v1/models",
        "https://www.googleapis.com/discovery/v1/apis"
    ]
    
    statuses = {}
    async with httpx.AsyncClient(timeout=5.0) as client:
        for endpoint in endpoints:
            try:
                resp = await client.get(endpoint)
                statuses[endpoint] = "✅ Online" if resp.status_code < 500 else "⚠️ Issues"
            except:
                statuses[endpoint] = "❌ Offline"
    
    return statuses

if __name__ == "__main__":
    mcp.run()
```

### Data Processing Tools

```python
from chuk_mcp_server import ChukMCPServer
import json
import csv
from io import StringIO

mcp = ChukMCPServer(name="data-tools")

@mcp.tool
def json_to_csv(json_data: str | list | dict) -> str:
    """Convert JSON data to CSV format."""
    if isinstance(json_data, str):
        data = json.loads(json_data)
    else:
        data = json_data
    
    if not isinstance(data, list):
        data = [data]
    
    if not data:
        return "No data to convert"
    
    output = StringIO()
    writer = csv.DictWriter(output, fieldnames=data[0].keys())
    writer.writeheader()
    writer.writerows(data)
    return output.getvalue()

@mcp.tool
def analyze_json(json_data: str | dict) -> dict:
    """Analyze JSON structure and statistics."""
    if isinstance(json_data, str):
        data = json.loads(json_data)
    else:
        data = json_data
    
    def analyze_value(value, path="root"):
        stats = {"path": path, "type": type(value).__name__}
        
        if isinstance(value, dict):
            stats["keys"] = len(value)
            stats["nested"] = {}
            for k, v in value.items():
                stats["nested"][k] = analyze_value(v, f"{path}.{k}")
        elif isinstance(value, list):
            stats["length"] = len(value)
            if value:
                stats["item_types"] = list(set(type(v).__name__ for v in value))
        elif isinstance(value, str):
            stats["length"] = len(value)
        elif isinstance(value, (int, float)):
            stats["value"] = value
            
        return stats
    
    return analyze_value(data)

@mcp.tool
def transform_data(
    data: list[dict],
    operations: list[str]
) -> list[dict]:
    """
    Apply transformations to data.
    Operations: 'uppercase', 'lowercase', 'trim', 'remove_nulls'
    """
    result = data.copy()
    
    for op in operations:
        if op == "uppercase":
            result = [{k: v.upper() if isinstance(v, str) else v 
                      for k, v in item.items()} for item in result]
        elif op == "lowercase":
            result = [{k: v.lower() if isinstance(v, str) else v 
                      for k, v in item.items()} for item in result]
        elif op == "trim":
            result = [{k: v.strip() if isinstance(v, str) else v 
                      for k, v in item.items()} for item in result]
        elif op == "remove_nulls":
            result = [{k: v for k, v in item.items() if v is not None} 
                     for item in result]
    
    return result

if __name__ == "__main__":
    mcp.run()
```

## 🖥️ CLI Usage

ChukMCPServer includes a powerful CLI for both development and production:

```bash
# Install the CLI
pip install chuk-mcp-server

# Or use without installing (uvx)
uvx chuk-mcp-server --help
```

### CLI Commands

#### Stdio Mode (for Claude Desktop)
```bash
# Basic stdio server
chuk-mcp-server stdio

# With debug output (logs to stderr)
chuk-mcp-server stdio --debug

# Test with a simple command
echo '{"jsonrpc":"2.0","method":"tools/list","id":1}' | chuk-mcp-server stdio
```

#### HTTP Mode (for Web Clients)
```bash
# Basic HTTP server
chuk-mcp-server http

# Custom host and port
chuk-mcp-server http --host 0.0.0.0 --port 8080

# With debug mode
chuk-mcp-server http --debug --port 3000
```

#### Auto Mode (Smart Detection)
```bash
# Let the server decide based on environment
chuk-mcp-server auto

# It will choose:
# - stdio: if stdin is piped or MCP_STDIO is set
# - http: otherwise
```

### Environment Variables

Control behavior through environment variables:

```bash
# Force stdio mode
MCP_STDIO=1 python server.py

# Force HTTP mode
MCP_TRANSPORT=http python server.py

# Set performance mode
MCP_PERFORMANCE_MODE=high python server.py

# Configure HTTP settings
MCP_HOST=0.0.0.0 MCP_PORT=8080 python server.py
```

## ⚡ Performance

ChukMCPServer is the fastest MCP implementation available:

| Metric | Performance | Conditions |
|--------|------------|------------|
| **Throughput** | 39,651 RPS | Ping endpoint, local |
| **Latency** | < 5ms p99 | Tool execution |
| **Concurrency** | 1,000+ connections | HTTP/SSE mode |
| **Memory** | < 50MB | 1000 tools registered |
| **Startup** | < 100ms | Full initialization |

### Performance Tips

```python
# Enable performance mode
mcp = ChukMCPServer(performance_mode="high")

# Or via environment
os.environ["MCP_PERFORMANCE_MODE"] = "high_performance"
```

## 🧠 Smart Configuration

ChukMCPServer auto-detects everything:

- **Project name** from package.json, pyproject.toml, or directory
- **Environment** (development/production/serverless)
- **Network settings** (host, port, available ports)
- **Transport mode** (stdio vs HTTP)
- **Performance settings** based on system resources
- **Cloud environment** (AWS, GCP, Azure, Vercel, etc.)

Override anything you need:

```python
mcp = ChukMCPServer(
    name="my-server",           # Auto-detected if not set
    port=3000,                  # Auto-detected if not set
    host="0.0.0.0",            # Auto-detected if not set
    performance_mode="high"     # Auto-detected if not set
)
```

## 📚 API Reference

### Tools

```python
@mcp.tool
def my_tool(param: str, optional: int = 10) -> dict:
    """Tool description for LLM."""
    return {"result": param, "count": optional}

# Async tools
@mcp.tool
async def async_tool(data: str) -> str:
    await asyncio.sleep(1)
    return f"Processed: {data}"

# Renamed tools
@mcp.tool("custom-name")
def another_tool() -> str:
    return "result"
```

### Resources

```python
@mcp.resource("protocol://path")
def my_resource() -> dict:
    """Resource description."""
    return {"data": "value"}

# Async resources
@mcp.resource("async://data")
async def async_resource() -> dict:
    await fetch_data()
    return {"data": "value"}

# Markdown resources
@mcp.resource("docs://readme", mime_type="text/markdown")
def get_docs() -> str:
    return "# Documentation\nContent here..."
```

### Prompts

```python
@mcp.prompt
def my_prompt(context: str) -> str:
    """Generate a prompt based on context."""
    return f"Based on {context}, please..."

# With arguments
@mcp.prompt("code-review")
def code_review_prompt(language: str, code: str) -> str:
    return f"Review this {language} code:\n{code}"
```

## 🔍 Troubleshooting

### Claude Desktop Integration

**Issue: "Server not found" in Claude Desktop**
```json
// Make sure the path is absolute and the file exists
{
  "mcpServers": {
    "my-tools": {
      "command": "python",
      "args": ["/absolute/path/to/server.py", "--stdio"]
    }
  }
}
```

**Issue: "Connection failed"**
```bash
# Test your server standalone first
echo '{"jsonrpc":"2.0","method":"tools/list","id":1}' | python server.py --stdio

# Should return a JSON response with your tools
```

**Issue: Logs cluttering output**
```python
# Ensure logs go to stderr, not stdout
import sys
import logging
logging.basicConfig(stream=sys.stderr, level=logging.INFO)
```

### HTTP Mode Issues

**Issue: Port already in use**
```bash
# Use a different port
chuk-mcp-server http --port 8081

# Or find what's using the port
lsof -i :8000  # macOS/Linux
netstat -ano | findstr :8000  # Windows
```

**Issue: Can't connect from another machine**
```bash
# Bind to all interfaces (not just localhost)
chuk-mcp-server http --host 0.0.0.0 --port 8000
```

### Debug Mode

Enable debug output to see what's happening:
```bash
# Stdio mode (logs to stderr)
chuk-mcp-server stdio --debug

# HTTP mode
chuk-mcp-server http --debug

# Or via environment
DEBUG=1 python server.py
```

## 🐳 Docker Support

```dockerfile
FROM python:3.11-slim
RUN pip install chuk-mcp-server
COPY server.py .

# For stdio mode
CMD ["python", "server.py"]

# For HTTP mode
# EXPOSE 8000
# CMD ["chuk-mcp-server", "http", "--host", "0.0.0.0"]
```

## 🧪 Testing

```python
# test_server.py
from chuk_mcp_server import ChukMCPServer
import pytest

@pytest.fixture
def mcp():
    server = ChukMCPServer()
    
    @server.tool
    def test_tool(value: int) -> int:
        return value * 2
    
    return server

def test_tool_execution(mcp):
    # Tools are automatically executable
    result = mcp.get_tools()[0]
    assert result["name"] == "test_tool"
```

## 🤝 Contributing

Contributions welcome! Please read our [Contributing Guide](CONTRIBUTING.md).

```bash
# Setup development environment
git clone https://github.com/chrishayuk/chuk-mcp-server
cd chuk-mcp-server
pip install -e ".[dev]"

# Run tests
pytest

# Run with coverage
pytest --cov

# Type checking
mypy src
```

## 📄 License

MIT License - see [LICENSE](LICENSE) file.

## 🙏 Acknowledgments

Built on top of the [Model Context Protocol](https://modelcontextprotocol.io) specification by Anthropic.

## 🔗 Links

- [Documentation](https://github.com/chrishayuk/chuk-mcp-server/docs)
- [PyPI Package](https://pypi.org/project/chuk-mcp-server/)
- [GitHub Repository](https://github.com/chrishayuk/chuk-mcp-server)
- [Issue Tracker](https://github.com/chrishayuk/chuk-mcp-server/issues)

---

**Made with ❤️ for the MCP community**<|MERGE_RESOLUTION|>--- conflicted
+++ resolved
@@ -55,6 +55,7 @@
 ### 2. Choose Your Transport Mode
 
 ChukMCPServer supports two transport modes:
+
 
 #### 🖥️ **Stdio Mode** (for Claude Desktop & CLI tools)
 - Direct process communication via stdin/stdout
@@ -98,79 +99,6 @@
 }
 ```
 
-<<<<<<< HEAD
-## 🔌 Transport Support
-
-ChukMCPServer supports both standard MCP transports with zero configuration:
-
-### HTTP Transport (Default) - 39,000+ RPS
-```python
-from chuk_mcp_server import tool, run
-
-@tool
-def greet(name: str) -> str:
-    return f"Hello, {name}!"
-
-run()  # HTTP transport - perfect for web apps and APIs
-```
-
-### STDIO Transport (MCP Standard)
-```python
-from chuk_mcp_server import tool, run
-
-@tool
-def greet(name: str) -> str:
-    return f"Hello, {name}!"
-
-run(transport="stdio")  # STDIO transport - perfect for MCP clients
-```
-
-**Testing STDIO:**
-```bash
-# Test manually with JSON-RPC
-echo '{"jsonrpc":"2.0","id":1,"method":"initialize","params":{"clientInfo":{"name":"test","version":"1.0"},"protocolVersion":"2025-06-18"}}' | python your_server.py
-
-# Run STDIO example
-python examples/stdio_example.py
-```
-
-**Use Cases:**
-- **HTTP**: Web apps, APIs, development servers, cloud deployment  
-- **STDIO**: MCP clients, Claude Desktop, editor plugins, subprocess integration
-
-### Traditional Style (Still Zero Config)
-
-```python
-# HTTP Transport (default)
-from chuk_mcp_server import ChukMCPServer
-
-mcp = ChukMCPServer()  # HTTP transport by default
-
-@mcp.tool
-def hello(name: str) -> str:
-    return f"Hello, {name}!"
-
-mcp.run()  # Starts HTTP server
-```
-
-```python
-# STDIO Transport via constructor
-from chuk_mcp_server import ChukMCPServer
-
-mcp = ChukMCPServer(transport="stdio")  # STDIO transport
-
-@mcp.tool
-def hello(name: str) -> str:
-    return f"Hello, {name}!"
-
-mcp.run()  # Starts STDIO transport automatically
-```
-
-### Class-Based API Options
-
-# ✨ Smart server with auto-detected configuration
-mcp = ChukMCPServer()  # Uses SmartConfig for all detection!
-=======
 #### Option C: Use installed package
 ```json
 {
@@ -191,7 +119,6 @@
 
 # Using CLI
 chuk-mcp-server http --port 8000
->>>>>>> ba915966
 
 # Using uvx
 uvx chuk-mcp-server http --host 0.0.0.0 --port 8080
@@ -310,10 +237,36 @@
 ### Complete File System Tools
 
 ```python
+# HTTP Transport (default)
 from chuk_mcp_server import ChukMCPServer
 import os
 from pathlib import Path
 
+mcp = ChukMCPServer()  # HTTP transport by default
+
+@mcp.tool
+def hello(name: str) -> str:
+    return f"Hello, {name}!"
+
+mcp.run()  # Starts HTTP server
+```
+
+```python
+# STDIO Transport via constructor
+from chuk_mcp_server import ChukMCPServer
+
+mcp = ChukMCPServer(transport="stdio")  # STDIO transport
+
+@mcp.tool
+def hello(name: str) -> str:
+    return f"Hello, {name}!"
+
+mcp.run()  # Starts STDIO transport automatically
+```
+
+### Class-Based API Options
+
+# ✨ Smart server with auto-detected configuration
 mcp = ChukMCPServer(name="filesystem-tools")
 
 @mcp.tool
