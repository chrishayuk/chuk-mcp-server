#!/usr/bin/env python3
# src/chuk_mcp_server/__init__.py (Enhanced with Modular Cloud Support)
"""
ChukMCPServer - Zero Configuration MCP Framework with Modular Cloud Support

The world's smartest MCP framework with zero configuration and automatic cloud detection.

ULTIMATE ZERO CONFIG (Works everywhere):
    from chuk_mcp_server import tool, resource, run

    @tool
    def hello(name: str) -> str:
        return f"Hello, {name}!"

    @resource("config://settings")
    def get_settings() -> dict:
        return {"app": "my_app", "magic": True}

    if __name__ == "__main__":
        run()  # Auto-detects EVERYTHING!

CLOUD EXAMPLES:

Google Cloud Functions:
    # main.py
    from chuk_mcp_server import ChukMCPServer, tool

    mcp = ChukMCPServer()  # Auto-detects GCF!

    @mcp.tool
    def hello_gcf(name: str) -> str:
        return f"Hello from GCF, {name}!"

    # Handler auto-created as 'mcp_gcf_handler'
    # Deploy: gcloud functions deploy my-server --entry-point mcp_gcf_handler

AWS Lambda:
    # lambda_function.py
    from chuk_mcp_server import ChukMCPServer, tool

    mcp = ChukMCPServer()  # Auto-detects Lambda!

    @mcp.tool
    def hello_lambda(name: str) -> str:
        return f"Hello from Lambda, {name}!"

    # Handler auto-created as 'lambda_handler'

Azure Functions:
    # function_app.py
    from chuk_mcp_server import ChukMCPServer, tool

    mcp = ChukMCPServer()  # Auto-detects Azure!

    @mcp.tool
    def hello_azure(name: str) -> str:
        return f"Hello from Azure, {name}!"

    # Handler auto-created as 'main'

All platforms work with ZERO configuration! 🚀
"""

import sys

# Import cloud functionality
from .cloud import detect_cloud_provider, is_cloud_environment
from .core import ChukMCPServer, create_mcp_server, quick_server

# Import traditional decorators for global usage
<<<<<<< HEAD
from .decorators import tool, resource, prompt

# Import types for advanced usage
=======
from .decorators import resource, tool
>>>>>>> bae40aa9
from .types import (
    ResourceHandler as Resource,
<<<<<<< HEAD
    PromptHandler as Prompt,
    MCPPrompt,
    ToolParameter,
=======
)
from .types import (
>>>>>>> bae40aa9
    ServerInfo,
    ToolParameter,
    create_server_capabilities,
)

# Import types for advanced usage
from .types import (
    ToolHandler as Tool,
)


# Create backward compatibility
def Capabilities(**kwargs):
    """Legacy capabilities function for backward compatibility."""
    return create_server_capabilities(**kwargs)


__version__ = "2.1.0"  # Enhanced cloud support version

# ============================================================================
# Global Magic with Cloud Support
# ============================================================================

_global_server: ChukMCPServer | None = None


def get_or_create_global_server() -> ChukMCPServer:
    """Get or create the global server instance with cloud detection."""
    global _global_server
    if _global_server is None:
        _global_server = ChukMCPServer()  # Auto-detects cloud environment
    return _global_server


def run(**kwargs):
    """Run the global smart server with cloud detection."""
    server = get_or_create_global_server()
    server.run(**kwargs)


# ============================================================================
# Cloud Magic Functions
# ============================================================================


def get_cloud_handler():
    """Magic function to get cloud-specific handler."""
    server = get_or_create_global_server()
    handler = server.get_cloud_handler()

    if handler is None:
        cloud_provider = detect_cloud_provider()
        if cloud_provider:
            raise RuntimeError(
                f"Detected {cloud_provider.display_name} but no handler available. "
                f"Install with: pip install 'chuk-mcp-server[{cloud_provider.name}]'"
            )
        else:
            raise RuntimeError("Not in a cloud environment or no cloud provider detected.")

    return handler


def get_gcf_handler():
    """Get Google Cloud Functions handler."""
    server = get_or_create_global_server()
    adapter = server.get_cloud_adapter()

    if adapter and hasattr(adapter, "get_handler"):
        from .cloud.providers.gcp import GCPProvider

        cloud_provider = detect_cloud_provider()
        if cloud_provider and isinstance(cloud_provider, GCPProvider):
            return adapter.get_handler()

    raise RuntimeError(
        "Not in Google Cloud Functions environment or functions-framework not installed. "
        "Install with: pip install 'chuk-mcp-server[gcf]'"
    )


def get_lambda_handler():
    """Get AWS Lambda handler."""
    server = get_or_create_global_server()
    adapter = server.get_cloud_adapter()

    if adapter and hasattr(adapter, "get_handler"):
        from .cloud.providers.aws import AWSProvider

        cloud_provider = detect_cloud_provider()
        if cloud_provider and isinstance(cloud_provider, AWSProvider):
            return adapter.get_handler()

    raise RuntimeError("Not in AWS Lambda environment.")


def get_azure_handler():
    """Get Azure Functions handler."""
    server = get_or_create_global_server()
    adapter = server.get_cloud_adapter()

    if adapter and hasattr(adapter, "get_handler"):
        from .cloud.providers.azure import AzureProvider

        cloud_provider = detect_cloud_provider()
        if cloud_provider and isinstance(cloud_provider, AzureProvider):
            return adapter.get_handler()

    raise RuntimeError("Not in Azure Functions environment.")


def is_cloud() -> bool:
    """Check if running in any cloud environment."""
    return is_cloud_environment()


def is_gcf() -> bool:
    """Check if running in Google Cloud Functions."""
    cloud_provider = detect_cloud_provider()
    return cloud_provider and cloud_provider.name == "gcp"


def is_lambda() -> bool:
    """Check if running in AWS Lambda."""
    cloud_provider = detect_cloud_provider()
    return cloud_provider and cloud_provider.name == "aws"


def is_azure() -> bool:
    """Check if running in Azure Functions."""
    cloud_provider = detect_cloud_provider()
    return cloud_provider and cloud_provider.name == "azure"


def get_deployment_info() -> dict:
    """Get deployment information for current environment."""
    server = get_or_create_global_server()
    return server.get_cloud_deployment_info()


# ============================================================================
# Auto-Cloud Handler Export
# ============================================================================


def _auto_export_cloud_handlers():
    """Automatically export cloud handlers based on environment detection."""
    import sys

    current_module = sys.modules[__name__]

    try:
        cloud_provider = detect_cloud_provider()
        if not cloud_provider:
            return

        # Get the global server and its cloud adapter
        server = get_or_create_global_server()
        adapter = server.get_cloud_adapter()

        if not adapter:
            return

        handler = adapter.get_handler()
        if not handler:
            return

        # Export handler with standard names for each platform
        if cloud_provider.name == "gcp":
            # GCF expects 'mcp_gcf_handler' or custom entry point
            current_module.mcp_gcf_handler = handler

        elif cloud_provider.name == "aws":
            # Lambda expects 'lambda_handler' by default
            current_module.lambda_handler = handler
            current_module.handler = handler  # Alternative name

        elif cloud_provider.name == "azure":
            # Azure Functions expects 'main' by default
            current_module.main = handler
            current_module.azure_handler = handler  # Alternative name

        elif cloud_provider.name in ["vercel", "netlify", "cloudflare"]:
            # Edge functions often expect 'handler' or 'main'
            current_module.handler = handler
            current_module.main = handler

        # Always export generic names
        current_module.cloud_handler = handler
        current_module.mcp_handler = handler

    except Exception:
        # Silently ignore errors during auto-export
        pass


# Auto-export handlers when module is imported
_auto_export_cloud_handlers()

# ============================================================================
# Enhanced Exports
# ============================================================================

__all__ = [
    # 🧠 PRIMARY INTERFACE (Zero Config)
    "ChukMCPServer",
    # 🪄 MAGIC DECORATORS
    "tool",
<<<<<<< HEAD
    "resource", 
    "prompt",
=======
    "resource",
>>>>>>> bae40aa9
    "run",
    # 🏭 FACTORY FUNCTIONS
    "create_mcp_server",
    "quick_server",
    # ☁️ CLOUD MAGIC
    "get_cloud_handler",  # Generic cloud handler
    "get_gcf_handler",  # Google Cloud Functions
    "get_lambda_handler",  # AWS Lambda
    "get_azure_handler",  # Azure Functions
    # 🔍 CLOUD DETECTION
    "is_cloud",  # Any cloud environment
    "is_gcf",  # Google Cloud Functions
    "is_lambda",  # AWS Lambda
    "is_azure",  # Azure Functions
    "get_deployment_info",  # Deployment information
    # 📚 TYPES & UTILITIES
    "Tool",
    "Resource",
    "Prompt",
    "MCPPrompt",
    "ToolParameter",
    "ServerInfo",
    "Capabilities",
]

# ============================================================================
# Enhanced Examples Documentation
# ============================================================================


def show_cloud_examples():
    """Show cloud-specific zero configuration examples."""
    examples = """
☁️ ChukMCPServer - Cloud Zero Configuration Examples

1️⃣ GOOGLE CLOUD FUNCTIONS:

   # main.py
   from chuk_mcp_server import ChukMCPServer, tool

   mcp = ChukMCPServer()  # 🧠 Auto-detects GCF!

   @mcp.tool
   def hello_gcf(name: str) -> str:
       return f"Hello from GCF, {name}!"

   # ✨ Handler auto-created as 'mcp_gcf_handler'
   # Deploy: gcloud functions deploy my-server --entry-point mcp_gcf_handler

2️⃣ AWS LAMBDA:

   # lambda_function.py
   from chuk_mcp_server import ChukMCPServer, tool

   mcp = ChukMCPServer()  # 🧠 Auto-detects Lambda!

   @mcp.tool
   def hello_lambda(name: str) -> str:
       return f"Hello from Lambda, {name}!"

   # ✨ Handler auto-created as 'lambda_handler'
   # Deploy: AWS CLI or SAM

3️⃣ AZURE FUNCTIONS:

   # function_app.py
   from chuk_mcp_server import ChukMCPServer, tool

   mcp = ChukMCPServer()  # 🧠 Auto-detects Azure!

   @mcp.tool
   def hello_azure(name: str) -> str:
       return f"Hello from Azure, {name}!"

   # ✨ Handler auto-created as 'main'
   # Deploy: Azure CLI or VS Code

4️⃣ VERCEL EDGE:

   # api/mcp.py
   from chuk_mcp_server import tool, get_cloud_handler

   @tool
   def hello_edge(name: str) -> str:
       return f"Hello from Vercel Edge, {name}!"

   # ✨ Handler auto-exported
   handler = get_cloud_handler()

5️⃣ MULTI-CLOUD (Works everywhere):

   # server.py
   from chuk_mcp_server import ChukMCPServer, tool, is_cloud

   mcp = ChukMCPServer()  # 🧠 Auto-detects ANY cloud!

   @mcp.tool
   def universal_tool(data: str) -> dict:
       cloud_info = "cloud" if is_cloud() else "local"
       return {"data": data, "environment": cloud_info}

   if __name__ == "__main__":
       if is_cloud():
           print("🌟 Cloud environment detected - handler auto-created!")
       else:
           mcp.run()  # Local development

🚀 ALL PLATFORMS SUPPORTED WITH ZERO CONFIG:
   ✅ Google Cloud Functions (Gen 1 & 2)
   ✅ AWS Lambda (x86 & ARM64)
   ✅ Azure Functions (Python)
   ✅ Vercel Edge Functions
   ✅ Netlify Edge Functions
   ✅ Cloudflare Workers
   ✅ Local Development
   ✅ Docker Containers
   ✅ Kubernetes
"""
    print(examples)


# Show enhanced examples in interactive environments

if hasattr(sys, "ps1"):  # Interactive Python
    print("🌟 ChukMCPServer v2.1.0 - Enhanced Cloud Support")
    print("Type show_cloud_examples() to see cloud deployment examples!")<|MERGE_RESOLUTION|>--- conflicted
+++ resolved
@@ -68,26 +68,18 @@
 from .core import ChukMCPServer, create_mcp_server, quick_server
 
 # Import traditional decorators for global usage
-<<<<<<< HEAD
-from .decorators import tool, resource, prompt
-
-# Import types for advanced usage
-=======
-from .decorators import resource, tool
->>>>>>> bae40aa9
+from .decorators import prompt, resource, tool
 from .types import (
-    ResourceHandler as Resource,
-<<<<<<< HEAD
-    PromptHandler as Prompt,
     MCPPrompt,
-    ToolParameter,
-=======
-)
-from .types import (
->>>>>>> bae40aa9
     ServerInfo,
     ToolParameter,
     create_server_capabilities,
+)
+from .types import (
+    PromptHandler as Prompt,
+)
+from .types import (
+    ResourceHandler as Resource,
 )
 
 # Import types for advanced usage
@@ -293,12 +285,8 @@
     "ChukMCPServer",
     # 🪄 MAGIC DECORATORS
     "tool",
-<<<<<<< HEAD
-    "resource", 
+    "resource",
     "prompt",
-=======
-    "resource",
->>>>>>> bae40aa9
     "run",
     # 🏭 FACTORY FUNCTIONS
     "create_mcp_server",
