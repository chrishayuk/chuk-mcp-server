--- conflicted
+++ resolved
@@ -10,14 +10,9 @@
 from typing import Any
 
 from .types import (
-<<<<<<< HEAD
-    # Framework handlers
-    ToolHandler, ResourceHandler, PromptHandler, format_content,
-    
-=======
+    PromptHandler,
     ResourceHandler,
     ServerCapabilities,
->>>>>>> bae40aa9
     # Direct chuk_mcp types (no conversion needed)
     ServerInfo,
     # Framework handlers
@@ -83,20 +78,12 @@
         self.server_info = server_info
         self.capabilities = capabilities
         self.session_manager = SessionManager()
-<<<<<<< HEAD
-        
+
         # Tool, resource, and prompt registries (now use handlers)
-        self.tools: Dict[str, ToolHandler] = {}
-        self.resources: Dict[str, ResourceHandler] = {}
-        self.prompts: Dict[str, PromptHandler] = {}
-        
-=======
-
-        # Tool and resource registries (now use handlers)
         self.tools: dict[str, ToolHandler] = {}
         self.resources: dict[str, ResourceHandler] = {}
-
->>>>>>> bae40aa9
+        self.prompts: dict[str, PromptHandler] = {}
+
         logger.info("✅ MCP protocol handler initialized with chuk_mcp")
 
     def register_tool(self, tool: ToolHandler):
@@ -108,18 +95,13 @@
         """Register a resource handler."""
         self.resources[resource.uri] = resource
         logger.debug(f"Registered resource: {resource.uri}")
-<<<<<<< HEAD
-    
+
     def register_prompt(self, prompt: PromptHandler):
         """Register a prompt handler."""
         self.prompts[prompt.name] = prompt
         logger.debug(f"Registered prompt: {prompt.name}")
-    
-    def get_tools_list(self) -> List[Dict[str, Any]]:
-=======
 
     def get_tools_list(self) -> list[dict[str, Any]]:
->>>>>>> bae40aa9
         """Get list of tools in MCP format."""
         tools_list = []
 
@@ -136,22 +118,17 @@
             resources_list.append(resource_handler.to_mcp_format())
 
         return resources_list
-<<<<<<< HEAD
-    
-    def get_prompts_list(self) -> List[Dict[str, Any]]:
+
+    def get_prompts_list(self) -> list[dict[str, Any]]:
         """Get list of prompts in MCP format."""
         prompts_list = []
-        
+
         for prompt_handler in self.prompts.values():
             prompts_list.append(prompt_handler.to_mcp_format())
-        
+
         return prompts_list
-    
-    def get_performance_stats(self) -> Dict[str, Any]:
-=======
 
     def get_performance_stats(self) -> dict[str, Any]:
->>>>>>> bae40aa9
         """Get performance statistics for monitoring."""
 
         return {
@@ -161,19 +138,11 @@
             },
             "resources": {
                 "count": len(self.resources),
-<<<<<<< HEAD
-                "cache_hit_ratio": 1.0  # Placeholder for now
+                "cache_hit_ratio": 1.0,  # Placeholder for now
             },
             "prompts": {
                 "count": len(self.prompts),
-                "cache_hit_ratio": 1.0  # Placeholder for now
-            },
-            "sessions": {
-                "active": len(self.session_manager.sessions),
-                "total": len(self.session_manager.sessions)
-=======
                 "cache_hit_ratio": 1.0,  # Placeholder for now
->>>>>>> bae40aa9
             },
             "sessions": {"active": len(self.session_manager.sessions), "total": len(self.session_manager.sessions)},
             "cache": {
@@ -317,65 +286,58 @@
         except Exception as e:
             logger.error(f"Resource read error for {uri}: {e}")
             return self._create_error_response(msg_id, -32603, f"Resource read error: {str(e)}"), None
-<<<<<<< HEAD
-    
-    async def _handle_prompts_list(self, msg_id: Any) -> tuple[Dict[str, Any], None]:
+
+    async def _handle_prompts_list(self, msg_id: Any) -> tuple[dict[str, Any], None]:
         """Handle prompts/list request."""
         prompts_list = self.get_prompts_list()
         result = {"prompts": prompts_list}
-        
-        response = {
-            "jsonrpc": "2.0",
-            "id": msg_id,
-            "result": result
-        }
-        
+
+        response = {"jsonrpc": "2.0", "id": msg_id, "result": result}
+
         logger.info(f"💬 Returning {len(prompts_list)} prompts")
         return response, None
-    
-    async def _handle_prompts_get(self, params: Dict[str, Any], msg_id: Any) -> tuple[Dict[str, Any], None]:
+
+    async def _handle_prompts_get(self, params: dict[str, Any], msg_id: Any) -> tuple[dict[str, Any], None]:
         """Handle prompts/get request."""
         prompt_name = params.get("name")
         arguments = params.get("arguments", {})
-        
+
         if prompt_name not in self.prompts:
             return self._create_error_response(msg_id, -32602, f"Unknown prompt: {prompt_name}"), None
-        
+
         try:
             prompt_handler = self.prompts[prompt_name]
             result = await prompt_handler.get_prompt(arguments)
-            
+
             # Format response content
             if isinstance(result, str):
                 # If result is a string, wrap it as MCP content
                 content = format_content(result)
             elif isinstance(result, dict):
                 # If result is a dict, it should contain the prompt messages
-                content = [result] if not isinstance(result.get('messages'), list) else result.get('messages', [])
+                content = [result] if not isinstance(result.get("messages"), list) else result.get("messages", [])
             else:
                 # Convert other types to string content
                 content = format_content(str(result))
-            
+
             response = {
                 "jsonrpc": "2.0",
                 "id": msg_id,
                 "result": {
                     "description": prompt_handler.description or f"Prompt: {prompt_name}",
-                    "messages": content if isinstance(content, list) else [{"role": "user", "content": {"type": "text", "text": str(result)}}]
-                }
+                    "messages": content
+                    if isinstance(content, list)
+                    else [{"role": "user", "content": {"type": "text", "text": str(result)}}],
+                },
             }
-            
+
             logger.info(f"💬 Generated prompt {prompt_name}")
             return response, None
-            
+
         except Exception as e:
             logger.error(f"Prompt generation error for {prompt_name}: {e}")
             return self._create_error_response(msg_id, -32603, f"Prompt generation error: {str(e)}"), None
-    
-    def _create_error_response(self, msg_id: Any, code: int, message: str) -> Dict[str, Any]:
-=======
 
     def _create_error_response(self, msg_id: Any, code: int, message: str) -> dict[str, Any]:
->>>>>>> bae40aa9
         """Create error response."""
         return {"jsonrpc": "2.0", "id": msg_id, "error": {"code": code, "message": message}}