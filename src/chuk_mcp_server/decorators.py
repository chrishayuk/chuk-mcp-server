#!/usr/bin/env python3
# src/chuk_mcp_server/decorators.py
"""
Simple decorators for tools and resources
"""

from collections.abc import Callable
from functools import wraps
<<<<<<< HEAD
from .types import ToolHandler, ResourceHandler, PromptHandler
=======

from .types import ResourceHandler, ToolHandler
>>>>>>> bae40aa9

# ============================================================================
# Global Registry (for standalone decorators)
# ============================================================================

_global_tools = []
_global_resources = []
_global_prompts = []


def get_global_tools():
    """Get globally registered tools."""
    return _global_tools.copy()


def get_global_resources():
    """Get globally registered resources."""
    return _global_resources.copy()


def get_global_prompts():
    """Get globally registered prompts."""
    return _global_prompts.copy()


def clear_global_registry():
    """Clear global registry (useful for testing)."""
    global _global_tools, _global_resources, _global_prompts
    _global_tools = []
    _global_resources = []
    _global_prompts = []


# ============================================================================
# Tool Decorator
# ============================================================================


def tool(name: str | None = None, description: str | None = None):
    """
    Decorator to register a function as an MCP tool.

    Usage:
        @tool
        def hello(name: str) -> str:
            return f"Hello, {name}!"

        @tool(name="custom_name", description="Custom description")
        def my_func(x: int, y: int = 10) -> int:
            return x + y
    """

    def decorator(func: Callable) -> Callable:
        # Create tool from function
        mcp_tool = ToolHandler.from_function(func, name=name, description=description)

        # Register globally
        _global_tools.append(mcp_tool)

        # Add tool metadata to function
        func._mcp_tool = mcp_tool

        @wraps(func)
        def wrapper(*args, **kwargs):
            return func(*args, **kwargs)

        return wrapper

    # Handle both @tool and @tool() usage
    if callable(name):
        # @tool usage (no parentheses)
        func = name
        name = None
        return decorator(func)
    else:
        # @tool() or @tool(name="...") usage
        return decorator


# ============================================================================
# Resource Decorator
# ============================================================================


def resource(uri: str, name: str | None = None, description: str | None = None, mime_type: str = "text/plain"):
    """
    Decorator to register a function as an MCP resource.

    Usage:
        @resource("config://settings")
        def get_settings() -> dict:
            return {"app": "my_app", "version": "1.0"}

        @resource("file://readme", mime_type="text/markdown")
        def get_readme() -> str:
            return "# My Application\\n\\nThis is awesome!"
    """

    def decorator(func: Callable) -> Callable:
        # Create resource from function
        mcp_resource = ResourceHandler.from_function(
            uri=uri, func=func, name=name, description=description, mime_type=mime_type
        )

        # Register globally
        _global_resources.append(mcp_resource)

        # Add resource metadata to function
        func._mcp_resource = mcp_resource

        @wraps(func)
        def wrapper(*args, **kwargs):
            return func(*args, **kwargs)

        return wrapper

    return decorator


# ============================================================================
# Prompt Decorator
# ============================================================================

def prompt(name: Optional[str] = None, description: Optional[str] = None):
    """
    Decorator to register a function as an MCP prompt.
    
    Usage:
        @prompt
        def code_review(code: str, language: str = "python") -> str:
            return f"Please review this {language} code:\\n\\n{code}"
        
        @prompt(name="custom_prompt", description="Custom prompt template")
        def my_prompt(topic: str, style: str = "formal") -> str:
            return f"Write about {topic} in a {style} style"
    """
    def decorator(func: Callable) -> Callable:
        # Create prompt from function
        mcp_prompt = PromptHandler.from_function(func, name=name, description=description)
        
        # Register globally
        _global_prompts.append(mcp_prompt)
        
        # Add prompt metadata to function
        func._mcp_prompt = mcp_prompt
        
        @wraps(func)
        def wrapper(*args, **kwargs):
            return func(*args, **kwargs)
        
        return wrapper
    
    # Handle both @prompt and @prompt() usage
    if callable(name):
        # @prompt usage (no parentheses)
        func = name
        name = None
        return decorator(func)
    else:
        # @prompt() or @prompt(name="...") usage
        return decorator


# ============================================================================
# Helper Functions
# ============================================================================


def is_tool(func: Callable) -> bool:
    """Check if a function is decorated as a tool."""
    return hasattr(func, "_mcp_tool")


def is_resource(func: Callable) -> bool:
    """Check if a function is decorated as a resource."""
    return hasattr(func, "_mcp_resource")


<<<<<<< HEAD
def is_prompt(func: Callable) -> bool:
    """Check if a function is decorated as a prompt."""
    return hasattr(func, '_mcp_prompt')


def get_tool_from_function(func: Callable) -> Optional[ToolHandler]:
=======
def get_tool_from_function(func: Callable) -> ToolHandler | None:
>>>>>>> bae40aa9
    """Get the tool metadata from a decorated function."""
    return getattr(func, "_mcp_tool", None)


def get_resource_from_function(func: Callable) -> ResourceHandler | None:
    """Get the resource metadata from a decorated function."""
<<<<<<< HEAD
    return getattr(func, '_mcp_resource', None)


def get_prompt_from_function(func: Callable) -> Optional[PromptHandler]:
    """Get the prompt metadata from a decorated function."""
    return getattr(func, '_mcp_prompt', None)
=======
    return getattr(func, "_mcp_resource", None)
>>>>>>> bae40aa9
<|MERGE_RESOLUTION|>--- conflicted
+++ resolved
@@ -6,12 +6,8 @@
 
 from collections.abc import Callable
 from functools import wraps
-<<<<<<< HEAD
-from .types import ToolHandler, ResourceHandler, PromptHandler
-=======
-
-from .types import ResourceHandler, ToolHandler
->>>>>>> bae40aa9
+
+from .types import PromptHandler, ResourceHandler, ToolHandler
 
 # ============================================================================
 # Global Registry (for standalone decorators)
@@ -135,35 +131,37 @@
 # Prompt Decorator
 # ============================================================================
 
-def prompt(name: Optional[str] = None, description: Optional[str] = None):
+
+def prompt(name: str | None = None, description: str | None = None):
     """
     Decorator to register a function as an MCP prompt.
-    
+
     Usage:
         @prompt
         def code_review(code: str, language: str = "python") -> str:
             return f"Please review this {language} code:\\n\\n{code}"
-        
+
         @prompt(name="custom_prompt", description="Custom prompt template")
         def my_prompt(topic: str, style: str = "formal") -> str:
             return f"Write about {topic} in a {style} style"
     """
+
     def decorator(func: Callable) -> Callable:
         # Create prompt from function
         mcp_prompt = PromptHandler.from_function(func, name=name, description=description)
-        
+
         # Register globally
         _global_prompts.append(mcp_prompt)
-        
+
         # Add prompt metadata to function
         func._mcp_prompt = mcp_prompt
-        
+
         @wraps(func)
         def wrapper(*args, **kwargs):
             return func(*args, **kwargs)
-        
+
         return wrapper
-    
+
     # Handle both @prompt and @prompt() usage
     if callable(name):
         # @prompt usage (no parentheses)
@@ -190,29 +188,21 @@
     return hasattr(func, "_mcp_resource")
 
 
-<<<<<<< HEAD
 def is_prompt(func: Callable) -> bool:
     """Check if a function is decorated as a prompt."""
-    return hasattr(func, '_mcp_prompt')
-
-
-def get_tool_from_function(func: Callable) -> Optional[ToolHandler]:
-=======
+    return hasattr(func, "_mcp_prompt")
+
+
 def get_tool_from_function(func: Callable) -> ToolHandler | None:
->>>>>>> bae40aa9
     """Get the tool metadata from a decorated function."""
     return getattr(func, "_mcp_tool", None)
 
 
 def get_resource_from_function(func: Callable) -> ResourceHandler | None:
     """Get the resource metadata from a decorated function."""
-<<<<<<< HEAD
-    return getattr(func, '_mcp_resource', None)
-
-
-def get_prompt_from_function(func: Callable) -> Optional[PromptHandler]:
+    return getattr(func, "_mcp_resource", None)
+
+
+def get_prompt_from_function(func: Callable) -> PromptHandler | None:
     """Get the prompt metadata from a decorated function."""
-    return getattr(func, '_mcp_prompt', None)
-=======
-    return getattr(func, "_mcp_resource", None)
->>>>>>> bae40aa9
+    return getattr(func, "_mcp_prompt", None)