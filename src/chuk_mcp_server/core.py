--- conflicted
+++ resolved
@@ -8,37 +8,22 @@
 from collections.abc import Callable
 from typing import Any
 
-<<<<<<< HEAD
-# Updated imports for clean types API
-from .types import (
-    # Framework handlers
-    ToolHandler, ResourceHandler, PromptHandler,
-    
-    # Direct chuk_mcp types
-    ServerInfo, create_server_capabilities,
-=======
 # Import the modular smart configuration system
 from .config import SmartConfig
 from .decorators import (
     clear_global_registry,
+    get_global_prompts,
     get_global_resources,
     get_global_tools,
->>>>>>> bae40aa9
 )
 from .endpoint_registry import http_endpoint_registry
 from .http_server import create_server
 from .mcp_registry import mcp_registry
-<<<<<<< HEAD
-from .decorators import (
-    get_global_tools, get_global_resources, get_global_prompts, clear_global_registry,
-    is_tool, is_resource, is_prompt, get_tool_from_function, get_resource_from_function, get_prompt_from_function
-)
-=======
 from .protocol import MCPProtocolHandler
->>>>>>> bae40aa9
 
 # Updated imports for clean types API
 from .types import (
+    PromptHandler,
     ResourceHandler,
     # Direct chuk_mcp types
     ServerInfo,
@@ -196,25 +181,19 @@
 
             self.protocol.register_resource(resource_handler)
             mcp_registry.register_resource(resource_handler.uri, resource_handler)
-<<<<<<< HEAD
-        
+
         # Register global prompts
         for prompt in get_global_prompts():
-            if hasattr(prompt, 'handler'):
+            if hasattr(prompt, "handler"):
                 prompt_handler = prompt
             else:
                 prompt_handler = PromptHandler.from_function(
-                    prompt.handler,
-                    name=prompt.name,
-                    description=prompt.description
+                    prompt.handler, name=prompt.name, description=prompt.description
                 )
-            
+
             self.protocol.register_prompt(prompt_handler)
             mcp_registry.register_prompt(prompt_handler.name, prompt_handler)
-        
-=======
-
->>>>>>> bae40aa9
+
         # Clear global registry to avoid duplicate registrations
         clear_global_registry()
 
@@ -322,58 +301,49 @@
             return func
 
         return decorator
-<<<<<<< HEAD
-    
-    def prompt(self, name: Optional[str] = None, description: Optional[str] = None, **kwargs):
+
+    def prompt(self, name: str | None = None, description: str | None = None, **kwargs):
         """
         Prompt decorator with simple registration.
-        
+
         Usage:
             @mcp.prompt
             def code_review(code: str, language: str = "python") -> str:
                 return f"Please review this {language} code:\\n\\n{code}"
-            
+
             @mcp.prompt(name="custom_prompt", description="Custom prompt template")
             def my_prompt(topic: str, style: str = "formal") -> str:
                 return f"Write about {topic} in a {style} style"
         """
+
         def decorator(func: Callable) -> Callable:
             # Simple prompt creation
             prompt_name = name or func.__name__
             prompt_description = description or func.__doc__ or f"Prompt: {prompt_name}"
-            
+
             # Create prompt handler from function
             prompt_handler = PromptHandler.from_function(func, name=prompt_name, description=prompt_description)
-            
+
             # Register in protocol handler (for MCP functionality)
             self.protocol.register_prompt(prompt_handler)
-            
+
             # Simple metadata for registry
-            metadata = {
-                "function_name": func.__name__,
-                "parameter_count": len(prompt_handler.parameters)
-            }
-            
+            metadata = {"function_name": func.__name__, "parameter_count": len(prompt_handler.parameters)}
+
             # Simple tags
             tags = ["prompt"]
             if "tags" in kwargs:
                 tags.extend(kwargs.pop("tags"))
-            
+
             # Register in MCP registry
-            mcp_registry.register_prompt(
-                prompt_handler.name, 
-                prompt_handler, 
-                metadata=metadata,
-                tags=tags,
-                **kwargs
-            )
-            
+            mcp_registry.register_prompt(prompt_handler.name, prompt_handler, metadata=metadata, tags=tags, **kwargs)
+
             # Add prompt metadata to function
             func._mcp_prompt = prompt_handler
-            
+
             logger.debug(f"Registered prompt: {prompt_handler.name}")
             return func
-        
+
         # Handle both @mcp.prompt and @mcp.prompt() usage
         if callable(name):
             func = name
@@ -381,10 +351,7 @@
             return decorator(func)
         else:
             return decorator
-    
-=======
-
->>>>>>> bae40aa9
+
     # ============================================================================
     # HTTP Endpoint Registration
     # ============================================================================
@@ -421,19 +388,14 @@
         self.protocol.register_resource(resource_handler)
         mcp_registry.register_resource(resource_handler.uri, resource_handler, **kwargs)
         logger.debug(f"Added resource: {resource_handler.uri}")
-<<<<<<< HEAD
-    
+
     def add_prompt(self, prompt_handler: PromptHandler, **kwargs):
         """Manually add an MCP prompt handler."""
         self.protocol.register_prompt(prompt_handler)
         mcp_registry.register_prompt(prompt_handler.name, prompt_handler, **kwargs)
         logger.debug(f"Added prompt: {prompt_handler.name}")
-    
-    def add_endpoint(self, path: str, handler: Callable, methods: List[str] = None, **kwargs):
-=======
 
     def add_endpoint(self, path: str, handler: Callable, methods: list[str] = None, **kwargs):
->>>>>>> bae40aa9
         """Manually add a custom HTTP endpoint."""
         http_endpoint_registry.register_endpoint(path, handler, methods=methods, **kwargs)
         logger.debug(f"Added endpoint: {path}")
@@ -461,18 +423,15 @@
         )
         self.add_resource(resource_handler, **kwargs)
         return resource_handler
-<<<<<<< HEAD
-    
-    def register_function_as_prompt(self, func: Callable, name: Optional[str] = None,
-                                  description: Optional[str] = None, **kwargs):
+
+    def register_function_as_prompt(
+        self, func: Callable, name: str | None = None, description: str | None = None, **kwargs
+    ):
         """Register an existing function as an MCP prompt."""
         prompt_handler = PromptHandler.from_function(func, name=name, description=description)
         self.add_prompt(prompt_handler, **kwargs)
         return prompt_handler
-    
-=======
-
->>>>>>> bae40aa9
+
     # ============================================================================
     # Component Search and Discovery
     # ============================================================================
@@ -485,26 +444,14 @@
     def search_resources_by_tag(self, tag: str) -> list[ResourceHandler]:
         """Search resources by tag."""
         configs = mcp_registry.search_by_tag(tag)
-<<<<<<< HEAD
-        return [
-            config.component for config in configs 
-            if config.component_type.value == "resource"
-        ]
-    
-    def search_prompts_by_tag(self, tag: str) -> List[PromptHandler]:
+        return [config.component for config in configs if config.component_type.value == "resource"]
+
+    def search_prompts_by_tag(self, tag: str) -> list[PromptHandler]:
         """Search prompts by tag."""
         configs = mcp_registry.search_by_tag(tag)
-        return [
-            config.component for config in configs 
-            if config.component_type.value == "prompt"
-        ]
-    
-    def search_components_by_tags(self, tags: List[str], match_all: bool = False):
-=======
-        return [config.component for config in configs if config.component_type.value == "resource"]
+        return [config.component for config in configs if config.component_type.value == "prompt"]
 
     def search_components_by_tags(self, tags: list[str], match_all: bool = False):
->>>>>>> bae40aa9
         """Search components by multiple tags."""
         return mcp_registry.search_by_tags(tags, match_all=match_all)
 
@@ -519,17 +466,12 @@
     def get_resources(self) -> list[ResourceHandler]:
         """Get all registered MCP resource handlers."""
         return list(self.protocol.resources.values())
-<<<<<<< HEAD
-    
-    def get_prompts(self) -> List[PromptHandler]:
+
+    def get_prompts(self) -> list[PromptHandler]:
         """Get all registered MCP prompt handlers."""
         return list(self.protocol.prompts.values())
-    
-    def get_endpoints(self) -> List[Dict[str, Any]]:
-=======
 
     def get_endpoints(self) -> list[dict[str, Any]]:
->>>>>>> bae40aa9
         """Get all registered custom HTTP endpoints."""
         return [
             {
@@ -557,25 +499,10 @@
             "smart_config": smart_summary["full_config"],
             "smart_detection_summary": smart_summary["detection_summary"],
             "mcp_components": {
-<<<<<<< HEAD
-                "tools": {
-                    "count": len(self.protocol.tools),
-                    "names": list(self.protocol.tools.keys())
-                },
-                "resources": {
-                    "count": len(self.protocol.resources),
-                    "uris": list(self.protocol.resources.keys())
-                },
-                "prompts": {
-                    "count": len(self.protocol.prompts),
-                    "names": list(self.protocol.prompts.keys())
-                },
-                "stats": mcp_registry.get_stats()
-=======
                 "tools": {"count": len(self.protocol.tools), "names": list(self.protocol.tools.keys())},
                 "resources": {"count": len(self.protocol.resources), "uris": list(self.protocol.resources.keys())},
+                "prompts": {"count": len(self.protocol.prompts), "names": list(self.protocol.prompts.keys())},
                 "stats": mcp_registry.get_stats(),
->>>>>>> bae40aa9
             },
             "http_endpoints": {
                 "count": len(http_endpoint_registry.list_endpoints()),
@@ -599,17 +526,13 @@
         self.protocol.resources.clear()
         mcp_registry.clear_type(mcp_registry.MCPComponentType.RESOURCE)
         logger.info("Cleared all resources")
-<<<<<<< HEAD
-    
+
     def clear_prompts(self):
         """Clear all registered prompts."""
         self.protocol.prompts.clear()
         mcp_registry.clear_type(mcp_registry.MCPComponentType.PROMPT)
         logger.info("Cleared all prompts")
-    
-=======
-
->>>>>>> bae40aa9
+
     def clear_endpoints(self):
         """Clear all custom HTTP endpoints."""
         http_endpoint_registry.clear_endpoints()
@@ -694,16 +617,12 @@
         for resource_uri in mcp_info["resources"]["uris"]:
             print(f"   - {resource_uri}")
         print()
-<<<<<<< HEAD
-        
+
         print(f"💬 MCP Prompts: {mcp_info['prompts']['count']}")
-        for prompt_name in mcp_info['prompts']['names']:
+        for prompt_name in mcp_info["prompts"]["names"]:
             print(f"   - {prompt_name}")
         print()
-        
-=======
-
->>>>>>> bae40aa9
+
         # Connection information
         print("🌐 Server Information:")
         print(f"   URL: http://{host}:{port}")
